--- conflicted
+++ resolved
@@ -162,13 +162,11 @@
 	sqlFirewallRulesClient         sql.FirewallRulesClient
 	sqlServersClient               sql.ServersClient
 
-<<<<<<< HEAD
+  // Networking
+	watcherClient network.WatchersClient
+
 	// Resources
 	managementLocksClient locks.ManagementLocksClient
-=======
-	// Networking
-	watcherClient network.WatchersClient
->>>>>>> f3f6c4cf
 }
 
 func withRequestLogging() autorest.SendDecorator {
